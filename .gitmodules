[submodule "externals/cub"]
	path = externals/cub
	url = https://github.com/NVlabs/cub.git
	branch = 1.8.0
[submodule "externals/moderngpu"]
	path = externals/moderngpu
	url = https://github.com/NVlabs/moderngpu.git
<<<<<<< HEAD
	branch = branch_1.1
=======
	branch = master
[submodule "docs"]
	path = docs
	url = https://github.com/gunrock/docs.git
	branch = master
>>>>>>> 87211669
[submodule "externals/rapidjson"]
	path = externals/rapidjson
	url = https://github.com/Tencent/rapidjson.git<|MERGE_RESOLUTION|>--- conflicted
+++ resolved
@@ -5,15 +5,7 @@
 [submodule "externals/moderngpu"]
 	path = externals/moderngpu
 	url = https://github.com/NVlabs/moderngpu.git
-<<<<<<< HEAD
-	branch = branch_1.1
-=======
 	branch = master
-[submodule "docs"]
-	path = docs
-	url = https://github.com/gunrock/docs.git
-	branch = master
->>>>>>> 87211669
 [submodule "externals/rapidjson"]
 	path = externals/rapidjson
 	url = https://github.com/Tencent/rapidjson.git