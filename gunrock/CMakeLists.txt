# ------------------------------------------------------------------------
#  Gunrock: Shared Library CMAKE files
# ------------------------------------------------------------------------

if(RAPIDJSON_FOUND)
  include_directories(${RAPIDJSON_INCLUDEDIR})
else()
  message(SEND_ERROR "RapidJson include directory not set.")
endif()

if(mgpu_INCLUDE_DIRS)
  include_directories(${mgpu_INCLUDE_DIRS})
else()
  message(SEND_ERROR "Modern GPU include directory not set.")
endif()

if(cub_INCLUDE_DIRS)
  include_directories(${cub_INCLUDE_DIRS})
else()
  message(SEND_ERROR "CUB library include directory not set.")
endif()

set (mgpu_SOURCE_FILES
  ${mgpu_SOURCE_DIRS}/context.hxx)

set(HFILES_PUBLIC
  gunrock.h)

set(CUFILES
  # TODO: Add support for remaining primitives
  ##app/bfs/bfs_app.cu
  #app/bc/bc_app.cu
  ##app/cc/cc_app.cu
  app/pr/pr_app.cu
  app/hits/hits_app.cu
  app/sssp/sssp_app.cu
<<<<<<< HEAD
  app/snn/snn_app.cu
=======
  app/sm/sm_app.cu
>>>>>>> 5c2e6f6a
  #app/louvain/louvain_app.cu
  #app/color/color_app.cu
  util/test_utils.cu
  util/error_utils.cu
  util/misc_utils.cu
  util/str_to_T.cu
  ${mgpu_SOURCE_FILES}
  util/gitsha1.c)

CUDA_ADD_LIBRARY(gunrock ${LIB_TYPE}
  ${HFILES}
  ${CUHFILES}
  ${HFILES_PUBLIC}
  ${CUFILES}
  OPTIONS ${GENCODE} ${VERBOSE_PTXAS})

target_link_libraries(gunrock ${Boost_LIBRARIES})
if (METIS_LIBRARY)
	target_link_libraries(gunrock ${METIS_LIBRARY})
endif ()<|MERGE_RESOLUTION|>--- conflicted
+++ resolved
@@ -34,11 +34,8 @@
   app/pr/pr_app.cu
   app/hits/hits_app.cu
   app/sssp/sssp_app.cu
-<<<<<<< HEAD
   app/snn/snn_app.cu
-=======
   app/sm/sm_app.cu
->>>>>>> 5c2e6f6a
   #app/louvain/louvain_app.cu
   #app/color/color_app.cu
   util/test_utils.cu
