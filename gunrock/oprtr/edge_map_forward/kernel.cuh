--- conflicted
+++ resolved
@@ -49,19 +49,12 @@
         util::CtaWorkProgress                   &work_progress,
         util::CtaWorkDistribution<typename KernelPolicy::SizeT> &work_decomposition,
         typename KernelPolicy::SizeT            &max_out_frontier,
-<<<<<<< HEAD
-        //texture<typename KernelPolicy::SizeT, cudaTextureType1D, cudaReadModeElementType> *&ts_rowoffset,
-        //texture<typename KernelPolicy::VertexId, cudaTextureType1D, cudaReadModeElementType> *&ts_columnindices, 
-        gunrock::oprtr::advance::TYPE           &ADVANCE_TYPE, 
-        bool                                    &inverse_graph)
-=======
         gunrock::oprtr::advance::TYPE           &ADVANCE_TYPE,
         bool                                    &inverse_graph,
         gunrock::oprtr::advance::REDUCE_TYPE    &R_TYPE,
         gunrock::oprtr::advance::REDUCE_OP      &R_OP,
         typename KernelPolicy::Value            *&d_value_to_reduce,
         typename KernelPolicy::Value            *&d_reduce_frontier)
->>>>>>> dc7a660e
         {
             typedef Cta<KernelPolicy, ProblemData, Functor>     Cta;
             typedef typename KernelPolicy::SizeT                SizeT;
@@ -80,7 +73,6 @@
             // CTA processing abstraction
             Cta cta(
                 queue_index,
-                //num_gpus,
                 label,
                 smem_storage,
                 d_in_queue,
@@ -92,8 +84,6 @@
                 problem,
                 work_progress,
                 max_out_frontier,
-                //ts_rowoffset,
-                //ts_columnindices,
                 ADVANCE_TYPE,
                 inverse_graph,
                 R_TYPE,
@@ -137,10 +127,8 @@
     static __device__ __forceinline__ void Kernel(
         bool                        &queue_reset,
         VertexId                    &queue_index,
-        //int                         &num_gpus,
         int                         &label,
         SizeT                       &num_elements,
-        //volatile int                *&d_done,
         VertexId                    *&d_in_queue,
         VertexId                    *&d_pred_out,
         VertexId                    *&d_out_queue,
@@ -152,8 +140,6 @@
         SizeT                       &max_in_frontier,
         SizeT                       &max_out_frontier,
         util::KernelRuntimeStats    &kernel_stats,
-        //texture<SizeT, cudaTextureType1D, cudaReadModeElementType> *&ts_rowoffset,
-        //texture<VertexId, cudaTextureType1D, cudaReadModeElementType> *&ts_columnindices,  
         gunrock::oprtr::advance::TYPE &ADVANCE_TYPE,
         bool                        &inverse_graph,
         gunrock::oprtr::advance::REDUCE_TYPE    &R_TYPE,
@@ -179,10 +165,8 @@
     static __device__ __forceinline__ void Kernel(
         bool                        &queue_reset,
         VertexId                    &queue_index,
-        //int                         &num_gpus,
         int                         &label,
         SizeT                       &num_elements,
-        //volatile int                *&d_done,
         VertexId                    *&d_in_queue,
         VertexId                    *&d_pred_out,
         VertexId                    *&d_out_queue,
@@ -194,8 +178,6 @@
         SizeT                       &max_in_frontier,
         SizeT                       &max_out_frontier,
         util::KernelRuntimeStats    &kernel_stats,
-        //texture<SizeT, cudaTextureType1D, cudaReadModeElementType> *&ts_rowoffset,
-        //texture<VertexId, cudaTextureType1D, cudaReadModeElementType> *&ts_columnindices,  
         gunrock::oprtr::advance::TYPE &ADVANCE_TYPE,
         bool                        &inverse_graph,
         gunrock::oprtr::advance::REDUCE_TYPE    &R_TYPE,
@@ -260,7 +242,6 @@
 
         Sweep<KernelPolicy, ProblemData, Functor>::Invoke(
                 queue_index,
-                //num_gpus,
                 label,
                 d_in_queue,
                 d_pred_out,
@@ -297,10 +278,8 @@
  *
  * @param[in] queue_reset       If reset queue counter
  * @param[in] queue_index       Current frontier queue counter index
- * @param[in] num_gpus          Number of GPUs
  * @param[in] label             Distance from source (label) of current frontier
  * @param[in] num_elements      Number of elements
- * @param[in] d_done            Pointer of volatile int to the flag to set when we detect incoming frontier is empty
  * @param[in] d_in_queue        Device pointer of VertexId to the incoming frontier queue
  * @param[in] d_pred_out         Device pointer of VertexId to the outgoing predecessor queue (only used when both mark_pred and enable_idempotence are set)
  * @param[in] d_out_queue       Device pointer of VertexId to the outgoing frontier queue
@@ -317,10 +296,8 @@
 void Kernel(
         bool                                    queue_reset,
         typename KernelPolicy::VertexId         queue_index,
-        //int                                     num_gpus,
         int                                     label,
         typename KernelPolicy::SizeT            num_elements,
-        //volatile int                            *d_done, 
         typename KernelPolicy::VertexId         *d_in_queue,
         typename KernelPolicy::VertexId         *d_pred_out,
         typename KernelPolicy::VertexId         *d_out_queue,
@@ -332,8 +309,6 @@
         typename KernelPolicy::SizeT            max_in_frontier,
         typename KernelPolicy::SizeT            max_out_frontier,
         util::KernelRuntimeStats                kernel_stats,
-        //texture<typename KernelPolicy::SizeT, cudaTextureType1D, cudaReadModeElementType> *ts_rowoffset,
-        //texture<typename KernelPolicy::SizeT, cudaTextureType1D, cudaReadModeElementType> *ts_columnindices,
         gunrock::oprtr::advance::TYPE           ADVANCE_TYPE = gunrock::oprtr::advance::V2V,
         bool                                    inverse_graph = false,
         gunrock::oprtr::advance::REDUCE_TYPE    R_TYPE = gunrock::oprtr::advance::EMPTY,
@@ -344,10 +319,8 @@
     Dispatch<KernelPolicy, ProblemData, Functor>::Kernel(
             queue_reset,    
             queue_index,
-            //num_gpus,
             label,
             num_elements,
-            //d_done,
             d_in_queue,
             d_pred_out,
             d_out_queue,
