// ----------------------------------------------------------------
// Gunrock -- Fast and Efficient GPU Graph Library
// ----------------------------------------------------------------
// This source code is distributed under the terms of LICENSE.TXT
// in the root directory of this source distribution.
// ----------------------------------------------------------------


// Add Functor into Kernel Call (done)

/**
 * @file
 * kernel.cuh
 *
 * @brief Forward Edge Map Kernel Entrypoint
 */

#pragma once
#include <gunrock/util/cta_work_distribution.cuh>
#include <gunrock/util/cta_work_progress.cuh>
#include <gunrock/util/kernel_runtime_stats.cuh>

#include <gunrock/oprtr/edge_map_forward/cta.cuh>

#include <gunrock/oprtr/advance/kernel_policy.cuh>

namespace gunrock {
namespace oprtr {
namespace edge_map_forward {

/**
 * @brief Structure for invoking CTA processing tile over all elements.
 */
template <typename KernelPolicy, typename ProblemData, typename Functor>
struct Sweep
{
    static __device__ __forceinline__ void Invoke(
        typename KernelPolicy::VertexId         &queue_index,
        int                                     &num_gpus,
        int                                     &label,
        typename KernelPolicy::VertexId         *&d_in_queue,
        typename KernelPolicy::VertexId         *&d_pred_out,
        typename KernelPolicy::VertexId         *&d_out_queue,
        typename KernelPolicy::VertexId         *&d_column_indices,
        typename KernelPolicy::VertexId         *&d_inverse_column_indices,
        typename ProblemData::DataSlice         *&problem,
        typename KernelPolicy::SmemStorage      &smem_storage,
        util::CtaWorkProgress                   &work_progress,
        util::CtaWorkDistribution<typename KernelPolicy::SizeT> &work_decomposition,
        typename KernelPolicy::SizeT            &max_out_frontier,
        gunrock::oprtr::advance::TYPE           &ADVANCE_TYPE,
        bool                                    &inverse_graph)
        {
            typedef Cta<KernelPolicy, ProblemData, Functor>     Cta;
            typedef typename KernelPolicy::SizeT                SizeT;

            // Determine threadblock's work range
            util::CtaWorkLimits<SizeT> work_limits;
            work_decomposition.template GetCtaWorkLimits<
                KernelPolicy::LOG_TILE_ELEMENTS,
                KernelPolicy::LOG_SCHEDULE_GRANULARITY>(work_limits);

            // Return if we have no work to do
            if (!work_limits.elements) {
                return;
            }

            // CTA processing abstraction
            Cta cta(
                queue_index,
                num_gpus,
                label,
                smem_storage,
                d_in_queue,
                d_pred_out,
                d_out_queue,
                d_column_indices,
                d_inverse_column_indices,
                problem,
                work_progress,
                max_out_frontier,
                ADVANCE_TYPE,
                inverse_graph);

            // Process full tiles
            while (work_limits.offset < work_limits.guarded_offset) {
                cta.ProcessTile(work_limits.offset);
                work_limits.offset += KernelPolicy::TILE_ELEMENTS;
            }

            // Clean up last partial tile with guarded-i/o
            if (work_limits.guarded_elements) {
                cta.ProcessTile(
                    work_limits.offset,
                    work_limits.guarded_elements);
            }
        }
};

/**
 * Arch dispatch
 */

/**
 * Not valid for this arch (default)
 */
template<
    typename    KernelPolicy,
    typename    ProblemData,
    typename    Functor,
    bool        VALID = (__GR_CUDA_ARCH__ >= KernelPolicy::CUDA_ARCH)>
struct Dispatch
{
    typedef typename KernelPolicy::VertexId VertexId;
    typedef typename KernelPolicy::SizeT    SizeT;
    typedef typename ProblemData::DataSlice DataSlice;

    static __device__ __forceinline__ void Kernel(
        bool                        &queue_reset,
        VertexId                    &queue_index,
        int                         &num_gpus,
        int                         &label,
        SizeT                       &num_elements,
        volatile int                *&d_done,
        VertexId                    *&d_in_queue,
        VertexId                    *&d_pred_out,
        VertexId                    *&d_out_queue,
        VertexId                    *&d_column_indices,
        VertexId                    *&d_inverse_column_indices,
        DataSlice                   *&problem,
        util::CtaWorkProgress       &work_progress,
        SizeT                       &max_in_frontier,
        SizeT                       &max_out_frontier,
        util::KernelRuntimeStats    &kernel_stats,
        gunrock::oprtr::advance::TYPE &ADVANCE_TYPE,
        bool                        &inverse_graph)
        {
            // empty
        }

};

/**
 * @brief Kernel dispatch code for different architectures
 */
template <typename KernelPolicy, typename ProblemData, typename Functor>
struct Dispatch<KernelPolicy, ProblemData, Functor, true>
{
    typedef typename KernelPolicy::VertexId VertexId;
    typedef typename KernelPolicy::SizeT    SizeT;
    typedef typename ProblemData::DataSlice DataSlice;

    static __device__ __forceinline__ void Kernel(
        bool                        &queue_reset,
        VertexId                    &queue_index,
        int                         &num_gpus,
        int                         &label,
        SizeT                       &num_elements,
        volatile int                *&d_done,
        VertexId                    *&d_in_queue,
        VertexId                    *&d_pred_out,
        VertexId                    *&d_out_queue,
        VertexId                    *&d_column_indices,
        VertexId                    *&d_inverse_column_indices,
        DataSlice                   *&problem,
        util::CtaWorkProgress       &work_progress,
        SizeT                       &max_in_frontier,
        SizeT                       &max_out_frontier,
        util::KernelRuntimeStats    &kernel_stats,
        gunrock::oprtr::advance::TYPE &ADVANCE_TYPE,
        bool                        &inverse_graph)
    {
        // Shared storage for the kernel
        __shared__ typename KernelPolicy::SmemStorage smem_storage;

        // If instrument flag is set, track kernel stats
        if (KernelPolicy::INSTRUMENT && (threadIdx.x == 0)) {
            kernel_stats.MarkStart();
        }

        // Reset work_progress
        if (queue_reset)
        {
            if (threadIdx.x < util::CtaWorkProgress::COUNTERS) {
                //Reset all counters
                work_progress.template Reset<SizeT>();
            }   
        }

        // Determine work decomposition
        if (threadIdx.x == 0) { 
        
            // Obtain problem size
            if (queue_reset)
            {
                work_progress.StoreQueueLength<SizeT>(num_elements, queue_index);
            }
            else
            {
                num_elements = work_progress.template LoadQueueLength<SizeT>(queue_index);

                // Check if we previously overflowed
                if (num_elements >= max_in_frontier) {
                    num_elements = 0;
                }

                // Signal to host that we're done
                if (num_elements == 0) {
                    if (d_done) d_done[0] = num_elements;
                }
            }

            // Initialize work decomposition in smem
            smem_storage.state.work_decomposition.template Init<KernelPolicy::LOG_SCHEDULE_GRANULARITY>(
                    num_elements, gridDim.x);

            // Reset our next outgoing queue counter to zero
            work_progress.template StoreQueueLength<SizeT>(0, queue_index + 2);

            work_progress.template PrepResetSteal<SizeT>(queue_index + 1);

        }

        // Barrier to protect work decomposition
        __syncthreads(); 

        Sweep<KernelPolicy, ProblemData, Functor>::Invoke(
                queue_index,
                num_gpus,
                label,
                d_in_queue,
                d_pred_out,
                d_out_queue, 
                d_column_indices,
                d_inverse_column_indices,
                problem,
                smem_storage,
                work_progress,
                smem_storage.state.work_decomposition,
<<<<<<< HEAD
                max_out_frontier); 
=======
                max_out_frontier,
                ADVANCE_TYPE,
                inverse_graph); 
>>>>>>> 599b08b8

        if (KernelPolicy::INSTRUMENT && (threadIdx.x == 0)) {
            kernel_stats.MarkStop();
            kernel_stats.Flush();
        }
    }

};

/**
 * @brief Forward edge map kernel entry point.
 *
 * @tparam KernelPolicy Kernel policy type for forward edge mapping.
 * @tparam ProblemData Problem data type for forward edge mapping.
 * @tparam Functor Functor type for the specific problem type.
 *
 * @param[in] queue_reset       If reset queue counter
 * @param[in] queue_index       Current frontier queue counter index
 * @param[in] num_gpus          Number of GPUs
 * @param[in] label             Distance from source (label) of current frontier
 * @param[in] num_elements      Number of elements
 * @param[in] d_done            Pointer of volatile int to the flag to set when we detect incoming frontier is empty
 * @param[in] d_in_queue        Device pointer of VertexId to the incoming frontier queue
 * @param[in] d_pred_out         Device pointer of VertexId to the outgoing predecessor queue (only used when both mark_pred and enable_idempotence are set)
 * @param[in] d_out_queue       Device pointer of VertexId to the outgoing frontier queue
 * @param[in] d_column_indices  Device pointer of VertexId to the column indices queue  
 * @param[in] problem           Device pointer to the problem object
 * @param[in] work_progress     queueing counters to record work progress
 * @param[in] max_in_queue      Maximum number of elements we can place into the incoming frontier
 * @param[in] max_out_queue     Maximum number of elements we can place into the outgoing frontier
 * @param[in] kernel_stats      Per-CTA clock timing statistics (used when KernelPolicy::INSTRUMENT is set)
 */
    template <typename KernelPolicy, typename ProblemData, typename Functor>
__launch_bounds__ (KernelPolicy::THREADS, KernelPolicy::CTA_OCCUPANCY)
    __global__
void Kernel(
        bool                                    queue_reset,
        typename KernelPolicy::VertexId         queue_index,
        int                                     num_gpus,
        int                                     label,
        typename KernelPolicy::SizeT            num_elements,
        volatile int                            *d_done, 
        typename KernelPolicy::VertexId         *d_in_queue,
        typename KernelPolicy::VertexId         *d_pred_out,
        typename KernelPolicy::VertexId         *d_out_queue,
        typename KernelPolicy::VertexId         *d_column_indices,
        typename KernelPolicy::VertexId         *d_inverse_column_indices,
        typename ProblemData::DataSlice         *problem,
        util::CtaWorkProgress                   work_progress,
        typename KernelPolicy::SizeT            max_in_frontier,
        typename KernelPolicy::SizeT            max_out_frontier,
        util::KernelRuntimeStats                kernel_stats,
        gunrock::oprtr::advance::TYPE           ADVANCE_TYPE = gunrock::oprtr::advance::V2V,
        bool                                    inverse_graph = false)
{
    Dispatch<KernelPolicy, ProblemData, Functor>::Kernel(
            queue_reset,    
            queue_index,
            num_gpus,
            label,
            num_elements,
            d_done,
            d_in_queue,
            d_pred_out,
            d_out_queue,
            d_column_indices,
            d_inverse_column_indices,
            problem,
            work_progress,
            max_in_frontier,
            max_out_frontier,
            kernel_stats,
            ADVANCE_TYPE,
            inverse_graph);
}

} //edge_map_forward
} //oprtr
} //gunrock

// Leave this at the end of the file
// Local Variables:
// mode:c++
// c-file-style: "NVIDIA"
// End:<|MERGE_RESOLUTION|>--- conflicted
+++ resolved
@@ -237,13 +237,9 @@
                 smem_storage,
                 work_progress,
                 smem_storage.state.work_decomposition,
-<<<<<<< HEAD
-                max_out_frontier); 
-=======
                 max_out_frontier,
                 ADVANCE_TYPE,
                 inverse_graph); 
->>>>>>> 599b08b8
 
         if (KernelPolicy::INSTRUMENT && (threadIdx.x == 0)) {
             kernel_stats.MarkStop();
