--- conflicted
+++ resolved
@@ -235,7 +235,6 @@
           this->edges, target, stream));
     }
 
-<<<<<<< HEAD
     /**
      * @brief CSR destructor
      */
@@ -974,119 +973,6 @@
                 degree = row_offsets[node + 1] - row_offsets[node];
                 src = node;
             }
-=======
-    // assign row_offsets
-    SizeT edges = this->edges;
-    SizeT nodes = this->nodes;
-    auto row_edge_compare = [] __host__ __device__(
-                                const typename CooT::EdgePairT &edge_pair,
-                                const VertexT &row) {
-      return edge_pair.x < row;
-    };
-    GUARD_CU(row_offsets.ForAll(
-        source.CooT::edge_pairs,
-        [nodes, edges, row_edge_compare] __host__ __device__(
-            SizeT * row_offsets, const typename CooT::EdgePairT *edge_pairs,
-            const VertexT &row) {
-          if (row <= edge_pairs[0].x)
-            row_offsets[row] = 0;
-          else if (row < nodes) {
-            auto pos = util::BinarySearch_LeftMost(
-                row, edge_pairs, (SizeT)0, edges - 1, row_edge_compare,
-                [](const typename CooT::EdgePairT &pair, const VertexT &row) {
-                  return (pair.x == row);
-                });
-            // if (row > edge_pairs[edges-1].x)
-            //    pos = edges;
-            // else {
-            while (pos < edges && row > edge_pairs[pos].x) pos++;
-            //}
-            // if (pos > edges || row >= edge_pairs[edges-1].x)
-            //    printf("Error row_offsets[%d] = %d\n",
-            //        row, pos);
-            row_offsets[row] = pos;
-          } else
-            row_offsets[row] = edges;
-        },
-        this->nodes + 1, target, stream));
-
-    time_t mark2 = time(NULL);
-    util::PrintMsg("Done (" + std::to_string(mark2 - mark1) + "s).", !quiet);
-
-    // for (SizeT v = 0; v < nodes; v++)
-    //{
-    //    if (row_offsets [v] > row_offsets[v+1])
-    //    {
-    //        util::PrintMsg("Error: row_offsets["
-    //            + std::to_string(v) + "] = " + std::to_string(row_offsets[v])
-    //            + " > row_offsets[" + std::to_string(v+1)
-    //            + "] = " + std::to_string(row_offsets[v+1]));
-    //        continue;
-    //    }
-    //
-    //    if (row_offsets[v] < 0 || row_offsets[v] > edges)
-    //    {
-    //        util::PrintMsg("Error: row_offsets["
-    //            + std::to_string(v) + "] = " + std::to_string(row_offsets[v])
-    //            + " > edges = " + std::to_string(edges));
-    //        continue;
-    //    }
-    //
-    //    SizeT e_start = row_offsets[v];
-    //    SizeT e_end = row_offsets[v+1];
-    //    SizeT degree = e_end - e_start;
-    //    for (SizeT e = e_start; e < e_end; e++)
-    //    {
-    //        if (source.CooT::edge_pairs[e].x != v)
-    //            util::PrintMsg("Error: edge_pairs[" + std::to_string(e)
-    //                + "] = (" + std::to_string(source.CooT::edge_pairs[e].x)
-    //                + ", " + std::to_string(source.CooT::edge_pairs[e].y)
-    //                + ") != v " + std::to_string(v));
-    //    }
-    //}
-    return retval;
-  }
-
-  template <typename GraphT>
-  cudaError_t FromCsc(GraphT &source,
-                      util::Location target = util::LOCATION_DEFAULT,
-                      cudaStream_t stream = 0, bool quiet = false) {
-    typedef typename GraphT::CscT CscT;
-    typedef Coo<VertexT, SizeT, ValueT, FLAG | HAS_COO, cudaHostRegisterFlag>
-        CooT;
-
-    cudaError_t retval = cudaSuccess;
-    CooT coo;
-    GUARD_CU(coo.FromCsc(source, target, stream, quiet));
-    GUARD_CU(FromCoo(coo, target, stream, quiet));
-    GUARD_CU(coo.Release());
-    return retval;
-  }
-
-  /**
-   * @brief Display CSR graph to console
-   *
-   * @param[in] with_edge_value Whether display graph with edge values.
-   */
-  cudaError_t Display(std::string graph_prefix = "", SizeT nodes_to_show = 40,
-                      bool with_edge_values = true) {
-    cudaError_t retval = cudaSuccess;
-    if (nodes_to_show > this->nodes) nodes_to_show = this->nodes;
-    util::PrintMsg(graph_prefix + "Graph containing " +
-                   std::to_string(this->nodes) + " vertices, " +
-                   std::to_string(this->edges) + " edges, in CSR format." +
-                   " Neighbor list of first " + std::to_string(nodes_to_show) +
-                   " nodes :");
-    for (SizeT node = 0; node < nodes_to_show; node++) {
-      std::string str = "v " + std::to_string(node) + " " +
-                        std::to_string(row_offsets[node]) + " : ";
-      for (SizeT edge = row_offsets[node]; edge < row_offsets[node + 1];
-           edge++) {
-        if (edge - row_offsets[node] > 40) break;
-        str = str + "[" + std::to_string(column_indices[edge]);
-        if (with_edge_values && (FLAG & HAS_EDGE_VALUES)) {
-          str = str + "," + std::to_string(edge_values[edge]);
->>>>>>> eae43109
         }
         if (edge - row_offsets[node] != 40 && edge != row_offsets[node + 1] - 1)
           str = str + "], ";
