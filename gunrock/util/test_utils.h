// ----------------------------------------------------------------
// Gunrock -- Fast and Efficient GPU Graph Library
// ----------------------------------------------------------------
// This source code is distributed under the terms of LICENSE.TXT
// in the root directory of this source distribution.
// ----------------------------------------------------------------

/**
 * @file
 * test_utils.h
 *
 * @brief Utility Routines for Tests
 */

#pragma once

#if defined(_WIN32) || defined(_WIN64)
    #include <windows.h>
    #undef small            // Windows is terrible for polluting macro namespace
#elif defined(CLOCK_PROCESS_CPUTIME_ID)
    #include <sys/time.h>
#else
    #include <sys/resource.h>
#endif

#include <stdio.h>
#include <math.h>
#include <float.h>

#include <cassert>
#include <map>
#include <string>
#include <vector>
#include <stack>
#include <sstream>
#include <iostream>
#include <fstream>
#include <algorithm>
#include <utility>
#include <boost/timer/timer.hpp>
#include <gunrock/util/random_bits.h>
#include <gunrock/util/basic_utils.h>

// #include <gunrock/util/gitsha1.cpp>


namespace gunrock {
namespace util {

/******************************************************************************
 * Command-line parsing functionality
 ******************************************************************************/

/**
 * CommandLineArgs interface
 */
class CommandLineArgs
{
private:
    int argc;
    char ** argv;
protected:

    std::map<std::string, std::string> pairs;

public:

    // Constructor
    CommandLineArgs(int _argc, char **_argv) : argc(_argc), argv(_argv)
    {
        for (int i = 1; i < argc; i++)
        {
            std::string arg = argv[i];

            if ((arg[0] != '-') || (arg[1] != '-')) {
                continue;
            }

            std::string::size_type pos;
            std::string key, val;
            if ((pos = arg.find('=')) == std::string::npos) {
                key = std::string(arg, 2, arg.length() - 2);
                val = "";
            } else {
                key = std::string(arg, 2, pos - 2);
                val = std::string(arg, pos + 1, arg.length() - 1);
            }
            pairs[key] = val;
        }
    }

    // Checks whether a flag "--<flag>" is present in the commandline
    bool CheckCmdLineFlag(const char* arg_name)
    {
        std::map<std::string, std::string>::iterator itr;
        if ((itr = pairs.find(arg_name)) != pairs.end()) {
            return true;
        }
        return false;
    }

    // Returns the value specified for a given commandline parameter --<flag>=<value>
    template <typename T>
    void GetCmdLineArgument(const char *arg_name, T &val);

    // Returns the values specified for a given commandline parameter --<flag>=<value>,<value>*
    template <typename T>
    void GetCmdLineArguments(const char *arg_name, std::vector<T> &vals);

    // The number of pairs parsed
    int ParsedArgc()
    {
        return pairs.size();
    }

    std::string GetEntireCommandLine() const
    {
        std::string commandLineStr = "";
        for (int i = 0; i < argc; i++)
        {
<<<<<<< HEAD
            commandLineStr.append(std::string(argv[i]).append(" "));
=======
            commandLineStr.append(std::string(argv[i]).append((i < argc - 1) ? " " : ""));
>>>>>>> d4f8d5ae
        }
        return commandLineStr;
    }
};

void DeviceInit(CommandLineArgs &args);
cudaError_t SetDevice(int dev);

template <typename T>
void CommandLineArgs::GetCmdLineArgument(
    const char *arg_name,
    T &val)
{
    std::map<std::string, std::string>::iterator itr;
    if ((itr = pairs.find(arg_name)) != pairs.end()) {
        std::istringstream str_stream(itr->second);
        str_stream >> val;
    }
}

template <typename T>
void CommandLineArgs::GetCmdLineArguments(
    const char *arg_name,
    std::vector<T> &vals)
{
     // Recover multi-value string
    std::map<std::string, std::string>::iterator itr;
    if ((itr = pairs.find(arg_name)) != pairs.end()) {

        // Clear any default values
        vals.clear();

        std::string val_string = itr->second;
        std::istringstream str_stream(val_string);
        std::string::size_type old_pos = 0;
        std::string::size_type new_pos = 0;

        // Iterate comma-separated values
        T val;
        while ((new_pos = val_string.find(',', old_pos)) != std::string::npos) {

            if (new_pos != old_pos) {
                str_stream.width(new_pos - old_pos);
                str_stream >> val;
                vals.push_back(val);
            }

            // skip over comma
            str_stream.ignore(1);
            old_pos = new_pos + 1;
        }

        // Read last value
        str_stream >> val;
        vals.push_back(val);
    }
}

class Statistic
{
    double mean;
    double m2;
    int count;

public:
    Statistic() : mean(0.0), m2(0.0), count(0) {}

    /**
     * @brief Updates running statistic, returning bias-corrected
     * sample variance.
     *
     * Online method as per Knuth.
     *
     * @param[in] sample
     * @returns Something
     */
    double Update(double sample)
    {
        count++;
        double delta = sample - mean;
        mean = mean + (delta / count);
        m2 = m2 + (delta * (sample - mean));
        return m2 / (count - 1);                //bias-corrected
    }
};

struct CpuTimer
{
#if defined(_WIN32) || defined(_WIN64)

    LARGE_INTEGER ll_freq;
    LARGE_INTEGER ll_start;
    LARGE_INTEGER ll_stop;

    CpuTimer()
    {
        QueryPerformanceFrequency(&ll_freq);
    }

    void Start()
    {
        QueryPerformanceCounter(&ll_start);
    }

    void Stop()
    {
        QueryPerformanceCounter(&ll_stop);
    }

    float ElapsedMillis()
    {
        double start = double(ll_start.QuadPart) / double(ll_freq.QuadPart);
        double stop  = double(ll_stop.QuadPart) / double(ll_freq.QuadPart);

        return (stop - start) * 1000;
    }

#elif defined(CLOCK_PROCESS_CPUTIME_ID)

	double start;
	double stop;

	void Start()
	{
		static struct timeval tv;
		static struct timezone tz;
		gettimeofday(&tv, &tz);
		start = tv.tv_sec + 1.e-6*tv.tv_usec;
	}

	void Stop()
	{
		static struct timeval tv;
		static struct timezone tz;
		gettimeofday(&tv, &tz);
		stop = tv.tv_sec + 1.e-6*tv.tv_usec;
	}

	double ElapsedMillis()
	{
		return 1000*(stop - start);
	}

#else

    boost::timer::cpu_timer::cpu_timer cpu_t;

    void Start()
    {
        cpu_t.start();
    }

    void Stop()
    {
        cpu_t.stop();
    }

    float ElapsedMillis()
    {
        return cpu_t.elapsed().wall/1000000.0;
    }

#endif
};

// Quite simple KeyValuePair struct for doing
// Key-value sorting according to keys
template<typename A, typename B>
struct KeyValuePair
{
    A Key;
    B Value;
    bool operator<(const KeyValuePair<A, B>& rhs)
    {
        return this->Key < rhs.Key;
    }
};

} //util
} //gunrock<|MERGE_RESOLUTION|>--- conflicted
+++ resolved
@@ -118,11 +118,7 @@
         std::string commandLineStr = "";
         for (int i = 0; i < argc; i++)
         {
-<<<<<<< HEAD
-            commandLineStr.append(std::string(argv[i]).append(" "));
-=======
             commandLineStr.append(std::string(argv[i]).append((i < argc - 1) ? " " : ""));
->>>>>>> d4f8d5ae
         }
         return commandLineStr;
     }
