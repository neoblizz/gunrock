
// ----------------------------------------------------------------------------
// Gunrock -- Fast and Efficient GPU Graph Library
// ----------------------------------------------------------------------------
// This source code is distributed under the terms of LICENSE.TXT
// in the root directory of this source distribution.
// ----------------------------------------------------------------------------
/**
 * @file
 * track_utils.cuh
 *
 * @brief tracking utilities function
 */

#pragma once

namespace gunrock {
namespace util {

#define TO_TRACK false
#define NUM_TO_TRACK 1
#define MAX_GPU 0

<<<<<<< HEAD
template <typename VertexId>
static __device__ __host__ __inline__ bool to_track(VertexId node) {
  const VertexId node_to_track[] = {2131537, 13839597, 15173021};
  if (!TO_TRACK)
=======
template <typename VertexT>
__device__ __host__ __forceinline__ 
bool isTracking(VertexT node) {
    const VertexT node_to_track[] = {
        11};
    if (!TO_TRACK) return false;
    else {
        #pragma unroll
        for (int i = 0; i < NUM_TO_TRACK; i++)
            if (node == node_to_track[i])
                return true;
    }
>>>>>>> 07c8340d
    return false;
  else {
#pragma unroll
    for (int i = 0; i < NUM_TO_TRACK; i++)
      if (node == node_to_track[i]) return true;
  }
  return false;
}

template <typename VertexId>
static __device__ __host__ __inline__ bool to_track(int gpu_num,
                                                    VertexId node) {
  // const VertexId node_to_track[NUM_TO_TRACK > 0 ? NUM_TO_TRACK : 1][3] = {};
  /*for BFS, market
  /data/gunrock_dataset/large/soc-LiveJournal1/soc-LiveJournal1.mtx
  --src=largestdegree --traversal-mode=1 --device=0,1 --queue-sizing=7.0
  --queue-sizing1=8.0 --in-sizing=0.5 --partition-seed=1451953615 --v
  NUM_TO_TRACK = 38
  const VertexId node_to_track[NUM_TO_TRACK][3] = {
      { 541845,  271043, 2569951},
      { 569068,  284715, 2953294},
      {4016145, 2008346, 3872477},
      {  40641,   20374, 2555548},
      {  40885,   20494, 2579834},

      {   1077,     518, 2441318},
      {   1421,     692, 2432176},
      {   1432, 2442039,     733},
      {   4494,    2201, 2432178},
      {   7327, 2424483,    3718},
      {  11142, 2424090,    5558},
      {  17218, 2442240,    8597},
      {  17649,    8828, 2445489},
      {  25287, 2442048,   12597},
      { 253814, 2623718,  126782},
      {2590170, 2479765, 1294485},

      {  19137, 2463137,    9576},
      {  23900,   11956, 2510031},
      {  24364, 2494127,   12157},
      {  40830, 2582274,   20366},
      { 260110,  130220, 3107660},

      {    501,     240, 2453050},
      {   1426, 2494049,     730},
      {   1772,     857, 2432012},
      {   9983,    4979, 2445486},
      {  17204,    8613, 2558446},
      {  67433, 2430736,   33588},
      { 265677, 2582262,  132629},

      {  36852, 2533935,   18350},
      {  99110,   49699, 2681560},
      { 109806, 2732830,   54796},
      { 175832, 2696177,   87747},
      { 227015,  113648, 2426409},
      { 569018, 2905970,  284333},
      { 624385, 2904043,  311822},
      {1402946, 2912942,  701003},

      {1402948, 3381721,  701005},
      {1404916, 3517695,  701958}
  };*/

  // for BFS, market
  // /data/gunrock_dataset/large/soc-LiveJournal1/soc-LiveJournal1.mtx
  // --src=largestdegree --traversal-mode=1 --undirected --device=0,1,2,3
  // --queue-sizing=8.0 --in-sizing=0.5 --idempotence --v
  // --partition-seed=1452208768

  /*const VertexId node_to_track[][5] = {
      {  5487,    1370, 1239278, 1212000, 1238478},
      {  5503,    1377, 1531518, 1236984, 1238502},
      {  5520,    1381, 1309968, 1236988, 1482071},
      {  5842, 2313598, 2078214,    1454, 2916472},
      {  6110, 2938440, 3162369, 2915808,    1523},
      { 22727, 3051939, 3633847, 2969441,    5630},
      {228833, 2377430, 2375217,   57405, 3215261},
      {228837,   57428, 1536317, 1536368, 1537966},
      {228845,   57431, 1536319, 1536371, 1537967},
      {228852,   57433, 1536331, 1536372, 1537968}
  };*/

  // for BFS, market
  // /data/gunrock_dataset/large/soc-LiveJournal1/soc-LiveJournal1.mtx
  // --src=largestdegree --traversal-mode=1 --undirected --device=0,1
  // --queue-sizing=7.0 --queue-sizing1=8.5 --idempotence
  // --partition-seed=1452615167
  /* NUM_TO_TRACK = 56
  const VertexId node_to_track[][5] = {
      {1252566,  626153, 2873663},
      {1252567, 3483619,  626413},
      {1252568,  626154, 2601173},
      {2168129, 3299550, 1084495},
      { 417722, 3415075,  208995},
      { 673597, 4847572,  336639},
      {1533408, 4847572,  767025},
      {1533411, 4847572,  767027},
      {2527926, 3280482, 1264659},
      {2949435, 1474568, 2893498},
      {  15791, 2621277,    7862},
      {  15792,    7929, 2634600},
      {  16818, 2501728,    8366},
      {  26081,   13056, 4285221},
      {  26775, 2694940,   13370},

      {  15789,    7928, 2634593},
      {2332103, 1165431, 2634601},
      {   3947,    1963, 2444884},
      {   6168,    3085, 2521563},
      {   4622,    2289, 2511546},
      {   4639, 2501727,    2338},
      {   4648, 2501743,    2346},
      {  42787, 2501720,   21415},
      {1617210, 2691935,  808783},
      {2657850, 1328388, 2641350},
      {2657855, 1328391, 2641353},
      {  26054,   13038, 2593963},
      {2682456, 2692087, 1341748},
      {  26773, 2694881,   13368},
      {  26777, 2694941,   13372},
      {  26782, 2694942,   13374},
      {  26784, 2694882,   13376},
      {  26802,   13415, 2713197},
      {  26803, 2694943,   13387},
      { 434027,  216933, 2713220},
      { 518973, 2446618,  259374},
      { 548276,  274268, 2713221},
      {1464833, 2611737,  732610},
      {2278177, 1138503, 2713225},
      {2650609, 1324690, 2713226},
      {2683835, 1341400, 2713227},
      {2683838, 3696777, 1342435},
      {2683840, 3696778, 1342437},
      {2683841, 3696779, 1342438},
      {2683842, 1341403, 2713230},
      {2683846, 3696780, 1342439},
      {2683847, 4055014, 1342440},
      {2683848, 1341407, 2713234},
      {2683849, 3696781, 1342441},
      {2683850, 1341408, 2713235},
      { 301726,  150596, 2440086},
      {  11723, 2428169,    5836},
      { 359848,  179920, 2593632},
      { 219110,  109174, 2692826},
      { 209169,  104204, 3297101},
      {  56958, 2552293,   28432}
  };

  const VertexId node_to_track[][5] = {
      {243640, 121881, 3344179},
      {330800, 2922799, 165211},
      {497263, 3226907, 248563},
      {575687, 287983, 2692910},
      {769572, 2875850, 384909},
      {860756, 430280, 2846303},
      {1229164, 614416, 2667922},
      {1229165, 614417, 3289893},
      {1229166, 614418, 3591811},
      {1229167, 614419, 3428648},

      // {860756, 430280, 2846303},
      {50632 , 2458866, 25223},
      {51419 , 25811, 2443801},
      {644000 , 322182, 2461938},
      {983065 , 3401569, 491449},
      {1098096 , 2859806, 549202},
      {1516165 , 2675745, 758377},

      // {769572, 2875850, 384909}
      {769546 , 2863027, 384896}
  };*/

  // for BFS, market
  // /data/gunrock_dataset/large/soc-LiveJournal1/soc-LiveJournal1.mtx
  // --src=largestdegree --traversal-mode=1 --undirected --device=1
  // --queue-sizing=12.0 --idempotence
  // const VertexId node_to_track[][MAX_GPU + 1] = {
  //{571021},
  //{1046961},
  //{2383788},
  //{3489561},
  //{3799683},
  //{94386},
  //{473430},
  //{616588},
  //{620833},
  //{620835},

  //{327529},
  //{736107},
  //{821811},
  //{821813},
  //{821814},
  //{155168},
  //{156578},
  //{167158},
  //{168044},
  //{177768},

  //{91256},
  //{4847570},

  //{32456 },
  //{182080 },
  //{134578 },
  //{613300 },
  //{604857 }
  //};

  // for BFS, ./bin/test_bfs_7.5_x86_64 market
  // /data/gunrock_dataset/large/soc-LiveJournal1/soc-LiveJournal1.mtx
  // --src=largestdegree --traversal-mode=1 --undirected --device=0
  // --queue-sizing=12.0 --idempotence
  const VertexId node_to_track[][MAX_GPU + 1] = {
      {357989},  {3291894}, {3291895}, {3291896}, {3291897}, {617822},
      {3291898}, {1036861}, {1025745}, {3291899}

      //{109644 },
      //{101108 },
      //{44056 },
      //{106822 },
      //{430576 }
  };
  bool retval = false;
  if (TO_TRACK) {
    gpu_num = -1;
#pragma unroll
    for (int i = 0; i < NUM_TO_TRACK; i++)
      // if (gpu_num == gpu_to_track[i] &&
      //    node == node_to_track[i])
      if (node_to_track[i][gpu_num + 1] == node) retval = true;
  }
  return retval;
}

#define OFFSET_TO_TRACK 5

template <typename SizeT>
static __device__ __host__ __inline__ bool offset_to_track(int gpu_num,
                                                           SizeT offset) {
  const SizeT offset_to_track[][MAX_GPU + 1] = {
      {35771012},
      //{35771163},
      //{35771269},
      //{35771272},
      //{35771273},
      //{35048294},
      {35048419},
      //{35771053},
      //{35048667},
      //{35048669},

      //{12544676},
      //{12544809},
      {12544939},
      //{12544941},
      //{12544942},
      //{2659756},
      //{2659757},
      //{2659765},
      {2659766},
      //{2659771},

      {15186681}
      //{4847570},

      //{32456 },
      //{182080 },
      //{134578 },
      //{613300 },
      //{604857 }
  };

  bool retval = false;
  if (TO_TRACK) {
    gpu_num = -1;
#pragma unroll
    for (int i = 0; i < OFFSET_TO_TRACK; i++)
      // if (gpu_num == gpu_to_track[i] &&
      //    node == node_to_track[i])
      if (offset_to_track[i][gpu_num + 1] == offset) retval = true;
  }
  return retval;
}

#define THREAD_TO_TRACK 5
template <typename VertexId>
static __device__ __host__ __inline__ bool thread_to_track(int gpu_num,
                                                           VertexId pred) {
  const VertexId pred_to_track[][MAX_GPU + 1] = {{613300},
                                                 //{613300 },
                                                 //{613300 },
                                                 //{613300 },
                                                 //{613300 },
                                                 //{604857 },
                                                 {604857},
                                                 //{613300 },
                                                 //{604857 },
                                                 //{604857 },

                                                 //{134578 },
                                                 //{134578 },
                                                 {134578},
                                                 //{134578 },
                                                 //{134578 },
                                                 //{32456 },
                                                 //{32456 },
                                                 //{32456 },
                                                 {32456},
                                                 //{32456 },

                                                 {182080}};
  const int thread_to_track[][MAX_GPU + 1] = {{6},
                                              //{29},
                                              //{7},
                                              //{10},
                                              //{11},
                                              //{24},
                                              {21},
                                              //{47},
                                              //{13},
                                              //{15},

                                              //{72},
                                              //{77},
                                              {79},
                                              //{81},
                                              //{82},
                                              //{68},
                                              //{69},
                                              //{77},
                                              {78},
                                              //{83},

                                              {33}};

  bool retval = false;
  if (TO_TRACK) {
    gpu_num = -1;
#pragma unroll
    for (int i = 0; i < THREAD_TO_TRACK; i++)
      // if (gpu_num == gpu_to_track[i] &&
      //    node == node_to_track[i])
      if (pred_to_track[i][gpu_num + 1] == pred &&
          thread_to_track[i][gpu_num + 1] == threadIdx.x)
        retval = true;
  }
  return retval;
}

#define PRED_TO_TRACK 5
template <typename VertexId>
static __device__ __host__ __inline__ bool pred_to_track(int gpu_num,
                                                         VertexId node) {
  const VertexId pred_to_track[][MAX_GPU + 1] = {// {32456 },
                                                 //{182080 },
                                                 //{134578 },
                                                 //{613300 },
                                                 //{604857 }
                                                 {109644},
                                                 {101108},
                                                 {44056},
                                                 {106822},
                                                 {430576}};

  bool retval = false;
  if (TO_TRACK) {
    gpu_num = -1;
#pragma unroll
    for (int i = 0; i < PRED_TO_TRACK; i++)
      // if (gpu_num == gpu_to_track[i] &&
      //    node == node_to_track[i])
      if (pred_to_track[i][gpu_num + 1] == node) retval = true;
  }
  return retval;
}

template <typename T>
bool is_puer2(T x) {
  if (x <= 2) return true;
  if ((x % 2) != 0) return false;
  return is_puer2(x / 2);
}

template <typename VertexId, typename SizeT, typename Value>
void Print_Vertex(VertexId v, int num_gpus, Value error_threshold,
                  Value* results, Value* references, int* partition_table,
                  VertexId** convertion_tables) {
  printf("{%lld ", (long long)v);
  if (num_gpus > 1) {
    for (int gpu = 0; gpu < num_gpus; gpu++)
      printf(", %lld", (long long)convertion_tables[gpu][v]);
  }
  printf("},\n\t\t");
  if (num_gpus > 1) printf("host = %d, ", partition_table[v]);
  if (fabs(results[v] - references[v]) >= error_threshold)
    printf("reference = %lld, ", (long long)references[v]);
  printf("result = %lld, ", (long long)results[v]);
  printf("\n");
}

<<<<<<< HEAD
template <typename VertexId, typename SizeT, typename Value, typename T>
void Track_Results(const Csr<VertexId, SizeT, Value>* graph, int num_gpus,
                   T error_threshold, T* results, T* references,
                   int* partition_table, VertexId** convertion_tables) {
  SizeT nodes = graph->nodes;
  if (references == NULL) return;
  if (!TO_TRACK)
    return;
  else {
    VertexId* markers = new VertexId[graph->nodes];
    VertexId* track_nodes = new VertexId[NUM_TO_TRACK + 1];
    SizeT* incoming_counter = new SizeT[NUM_TO_TRACK];
    SizeT counter = 0;
    VertexId** preds = new VertexId*[NUM_TO_TRACK];

    for (VertexId dest = 0; dest < nodes; dest++)
      if (to_track(-1, dest)) {
        markers[dest] = counter;
        track_nodes[counter] = dest;
        incoming_counter[counter] = 0;
        counter++;
      } else
        markers[dest] = NUM_TO_TRACK;

    for (VertexId src = 0; src < nodes; src++)
      for (SizeT j = graph->row_offsets[src]; j < graph->row_offsets[src + 1];
           j++) {
        VertexId dest = graph->column_indices[j];
        VertexId dest_ = markers[dest];
        if (dest_ == NUM_TO_TRACK) continue;
        if (incoming_counter[dest_] == 0) {
          preds[dest_] = new VertexId[1];
        } else if (is_puer2(incoming_counter[dest_])) {
          VertexId* temp_array = new VertexId[incoming_counter[dest_] * 2];
          memcpy(temp_array, preds[dest_],
                 sizeof(VertexId) * incoming_counter[dest_]);
          delete[] preds[dest_];
          preds[dest_] = temp_array;
          temp_array = NULL;
=======
/*template <
    typename VertexId,
    typename SizeT,
    typename Value,
    typename T>
void Track_Results (
    const Csr<VertexId, SizeT, Value> *graph,
    int    num_gpus,
    T      error_threshold,
    T     *results,
    T     *references,
    int*   partition_table,
    VertexId** convertion_tables)
{
    SizeT nodes = graph->nodes;
    if (references == NULL) return;
    if (!TO_TRACK) return;
    else {
        VertexId *markers = new VertexId[graph->nodes];
        VertexId *track_nodes = new VertexId[NUM_TO_TRACK + 1];
        SizeT *incoming_counter = new SizeT[NUM_TO_TRACK];
        SizeT counter = 0;
        VertexId **preds = new VertexId*[NUM_TO_TRACK];

        for (VertexId dest=0; dest<nodes; dest++)
        if (to_track(-1, dest))
        {
            markers[dest] = counter;
            track_nodes[counter] = dest;
            incoming_counter[counter] = 0;
            counter ++;
        } else markers[dest] = NUM_TO_TRACK;

        for (VertexId src=0; src<nodes; src++)
        for (SizeT j = graph->row_offsets[src]; j < graph->row_offsets[src+1]; j++)
        {
            VertexId dest = graph -> column_indices[j];
            VertexId dest_ = markers[dest];
            if (dest_ == NUM_TO_TRACK) continue;
            if (incoming_counter[dest_] == 0)
            {
                preds[dest_] = new VertexId[1];
            } else if (is_puer2(incoming_counter[dest_]))
            {
                VertexId *temp_array = new VertexId[incoming_counter[dest_] * 2];
                memcpy(temp_array, preds[dest_], sizeof(VertexId) * incoming_counter[dest_]);
                delete[] preds[dest_];
                preds[dest_] = temp_array;
                temp_array = NULL;
            }
            preds[dest_][incoming_counter[dest_]] = src;
            incoming_counter[dest_] ++;
        }

        for (SizeT i=0; i<NUM_TO_TRACK; i++)
        {
            VertexId dest = track_nodes[i];
            if (pred_to_track(-1, dest)) continue;
            printf("Vertex ");
            Print_Vertex<VertexId, SizeT, T>(
                dest, num_gpus, error_threshold,
                results, references,
                partition_table, convertion_tables);
            for (SizeT j = 0; j < incoming_counter[i]; j++)
            {
                VertexId src = preds[i][j];
                //if (references[src] != references[dest] -1) continue;
                //    fabs(results[src] - references[src]) < error_threshold) continue; // bfs
                printf("\t");
                Print_Vertex<VertexId, SizeT, T>(
                    src, num_gpus, error_threshold,
                    results, references,
                    partition_table, convertion_tables);
            }
            printf("\n");
>>>>>>> 07c8340d
        }
        preds[dest_][incoming_counter[dest_]] = src;
        incoming_counter[dest_]++;
      }

    for (SizeT i = 0; i < NUM_TO_TRACK; i++) {
      VertexId dest = track_nodes[i];
      if (pred_to_track(-1, dest)) continue;
      printf("Vertex ");
      Print_Vertex<VertexId, SizeT, T>(dest, num_gpus, error_threshold, results,
                                       references, partition_table,
                                       convertion_tables);
      for (SizeT j = 0; j < incoming_counter[i]; j++) {
        VertexId src = preds[i][j];
        // if (references[src] != references[dest] -1) continue;
        //    fabs(results[src] - references[src]) < error_threshold) continue;
        //    // bfs
        printf("\t");
        Print_Vertex<VertexId, SizeT, T>(src, num_gpus, error_threshold,
                                         results, references, partition_table,
                                         convertion_tables);
      }
      printf("\n");
    }

    for (VertexId src = 0; src < nodes; src++) {
      if (!pred_to_track(-1, src)) continue;
      printf("Source ");
      Print_Vertex<VertexId, SizeT, T>(src, num_gpus, error_threshold, results,
                                       references, partition_table,
                                       convertion_tables);
      for (SizeT j = graph->row_offsets[src]; j < graph->row_offsets[src + 1];
           j++) {
        VertexId dest = graph->column_indices[j];
        printf("\t");
        Print_Vertex<VertexId, SizeT, T>(dest, num_gpus, error_threshold,
                                         results, references, partition_table,
                                         convertion_tables);
      }
      printf("\n");
    }
<<<<<<< HEAD
  }
}
=======
}*/
>>>>>>> 07c8340d

// Output errors
template <typename VertexId, typename SizeT, typename Value>
void Output_Errors(const char* file_name, SizeT num_nodes, int num_gpus,
                   Value error_threshold, Value* results, Value* references,
                   int* partition_table, VertexId** convertion_tables) {
  if (references == NULL) return;

  std::ofstream fout;
  printf("\nWriting errors into %s\n", file_name);
  fout.open(file_name);

  for (VertexId v = 0; v < num_nodes; v++) {
    if (fabs(results[v] - references[v]) <= error_threshold) continue;
    fout << v << "\t" << references[v] << "\t" << results[v];
    if (num_gpus > 1) {
      fout << "\t" << partition_table[v];
      for (int gpu = 0; gpu < num_gpus; gpu++)
        fout << "\t" << convertion_tables[gpu][v];
    }
    fout << std::endl;
  }
  fout.close();
}

template <typename VertexId, typename SizeT, typename Value>
__global__ void Check_Queue(const SizeT num_elements, const int gpu_num,
                            const SizeT num_nodes, const long long iteration,
                            const VertexId* keys, const Value* labels) {
  const SizeT STRIDE = gridDim.x * blockDim.x;
  VertexId x = blockIdx.x * blockDim.x + threadIdx.x;
  while (x < num_elements) {
    VertexId key = keys[x];
    if (key >= num_nodes || keys < 0)
      printf("%d\t %lld\t Check_Queue\t x, key = %d, %d\n", gpu_num, iteration,
             x, key);
    else {
      Value label = labels[key];
      if ((label != iteration + 1 && label != iteration) || label < 0) {
        printf("%d\t %lld\t Check_Queue\t x, key, label = %d, %d, %d\n",
               gpu_num, iteration, x, key, label);
      }
    }
    x += STRIDE;
  }
}

template <typename VertexId, typename SizeT, typename Value>
__global__ void Check_Range(const SizeT num_elements, const int gpu_num,
                            const long long iteration, const Value lower_limit,
                            const Value upper_limit, const Value* values) {
  const SizeT STRIDE = gridDim.x * blockDim.x;
  VertexId x = blockIdx.x * blockDim.x + threadIdx.x;
  while (x < num_elements) {
    Value value = values[x];
    if (value > upper_limit || value < lower_limit) {
      printf("%d\t %lld\t Check_Range\t x = %d, %d not in (%d, %d)\n", gpu_num,
             iteration, x, value, lower_limit, upper_limit);
    }
    x += STRIDE;
  }
}

template <typename VertexId, typename SizeT>
__global__ void Check_Exist(const SizeT num_elements, const int gpu_num,
                            const int check_num, const long long iteration,
                            const VertexId* keys) {
  const SizeT STRIDE = gridDim.x * blockDim.x;
  VertexId x = blockIdx.x * blockDim.x + threadIdx.x;
  while (x < num_elements) {
    VertexId key = keys[x];
    if (to_track(gpu_num, key)) {
      if ((check_num != 3) || (!pred_to_track(gpu_num, key)))
        printf("%d\t %lld\t Check_Exist\t [%d] presents at %d\n", gpu_num,
               iteration, key, check_num);
    }
    x += STRIDE;
  }
}

template <typename VertexId, typename SizeT>
__global__ void Check_Exist_(const SizeT* num_elements, const int gpu_num,
                             const int check_num, const long long iteration,
                             const VertexId* keys) {
  const SizeT STRIDE = (SizeT)gridDim.x * blockDim.x;
  SizeT x = (SizeT)blockIdx.x * blockDim.x + threadIdx.x;
  while (x < num_elements[0]) {
    VertexId key = keys[x];
    if (to_track(gpu_num, key)) {
      if ((check_num != 3) || (!pred_to_track(gpu_num, key)))
        printf("%d\t %lld\t Check_Exist\t [%d] presents at %d\n", gpu_num,
               iteration, key, check_num);
    }
    x += STRIDE;
  }
}

template <typename Type>
__global__ void Check_Value(const Type* value, const int gpu_num,
                            const int check_num, const long long iteration) {
  printf("%d\t %lld\t Check_Value\t %d at %d\n", gpu_num, iteration, value[0],
         check_num);
}

template <typename VertexId, typename SizeT, typename Value>
__global__ void Verify_Value(const int gpu_num, const int check_num,
                             const SizeT num_elements,
                             const long long iteration, const VertexId* keys,
                             const Value* values, const Value value) {
  const SizeT STRIDE = (SizeT)gridDim.x * blockDim.x;
  SizeT x = (SizeT)blockIdx.x * blockDim.x + threadIdx.x;

  while (x < num_elements) {
    VertexId key = keys[x];
    if (key != -1) {
      if (values[key] != value)
        printf("%d\t %lld\t Verify_Value\t %d\t values[%d] (%d) != %lld\n",
               gpu_num, iteration, check_num, key, values[key],
               (long long)value);
    }
    x += STRIDE;
  }
}

template <typename SizeT, typename Value>
__global__ void Verify_Value(const int gpu_num, const int check_num,
                             const SizeT num_elements,
                             const long long iteration, const Value* values,
                             const Value value) {
  const SizeT STRIDE = (SizeT)gridDim.x * blockDim.x;
  SizeT x = (SizeT)blockIdx.x * blockDim.x + threadIdx.x;

  while (x < num_elements) {
    if (values[x] != value)
      printf("%d\t %lld\t Verify_Value\t %d\t values[%d] (%d) != %lld\n",
             gpu_num, iteration, check_num, x, values[x], (long long)value);
    x += STRIDE;
  }
}

template <typename VertexId, typename SizeT, typename Value>
__global__ void Verify_Value_(const int gpu_num, const int check_num,
                              const SizeT* num_elements,
                              const long long iteration, const VertexId* keys,
                              const Value* values, const Value value) {
  const SizeT STRIDE = (SizeT)gridDim.x * blockDim.x;
  SizeT x = (SizeT)blockIdx.x * blockDim.x + threadIdx.x;

  while (x < num_elements[0]) {
    VertexId key = keys[x];
    if (key != -1) {
      if (values[key] != value)
        printf("%d\t %lld\t Verify_Value\t %d\t values[%d] (%d) != %lld\n",
               gpu_num, iteration, check_num, key, values[key],
               (long long)value);
    }
    x += STRIDE;
  }
}

template <typename VertexId, typename SizeT>
__global__ void Verify_Row_Length(const int gpu_num, const int check_num,
                                  const SizeT num_elements,
                                  const long long iteration,
                                  const VertexId* keys,
                                  const SizeT* row_offsets,
                                  const SizeT* values) {
  const SizeT STRIDE = (SizeT)gridDim.x * blockDim.x;
  SizeT x = (SizeT)blockIdx.x * blockDim.x + threadIdx.x;

  while (x < num_elements) {
    VertexId key = keys[x];
    if (key != -1) {
      if (values[x] != row_offsets[key + 1] - row_offsets[key])
        printf(
            "%d\t %lld\t Verify_Row_Length\t %d\t keys[%d] (%d)\t values[%d] "
            "(%d) != %lld\n",
            gpu_num, iteration, check_num, x, key, x, values[x],
            (long long)(row_offsets[key + 1] - row_offsets[key]));
    }
    x += STRIDE;
  }
}

template <typename VertexId, typename SizeT, typename MarkerT>
__global__ void Verify_Edges(const int gpu_num, const int check_num,
                             const SizeT num_elements, const SizeT num_nodes,
                             const long long iteration, const VertexId* keys,
                             const SizeT* row_offsets, const MarkerT* markers,
                             const MarkerT value) {
  const SizeT STRIDE = (SizeT)gridDim.x * blockDim.x;
  SizeT x = (SizeT)blockIdx.x * blockDim.x + threadIdx.x;

  while (x < num_elements) {
    VertexId key = keys[x];
    if (key > 0 && key < num_nodes) {
      for (SizeT edge_id = row_offsets[key]; edge_id < row_offsets[key + 1];
           edge_id++)
        if (markers[edge_id] != value)
          printf(
              "%d\t %lld\t Verify_Edges\t %d\t edge[%lld] (key_pos = %lld, key "
              "= %lld,"
              " neighbor_pos = %lld)\t marker (%lld) != %lld\n",
              gpu_num, iteration, check_num, (long long)edge_id, (long long)x,
              (long long)key, (long long)(edge_id - row_offsets[key]),
              (long long)markers[edge_id], (long long)value);
    }
    x += STRIDE;
  }
}

/*template <typename VertexId, typename SizeT, typename ProblemData>
static __device__ __forceinline__ void Store_d_out(
<<<<<<< HEAD
    VertexId new_value, VertexId* d_out, int checkpoint_num, SizeT offset1,
    SizeT offset2, typename ProblemData::DataSlice* data_slice,
    VertexId queue_index) {
  SizeT offset = offset1 + offset2;
  // VertexId old_value = d_out[offset];
  // if (!TO_TRACK)
  util::io::ModifiedStore<ProblemData::QUEUE_WRITE_MODIFIER>::St(
      new_value, d_out + offset);
  // else {
  //    VertexId old_value = atomicCAS(d_out + offset, -2, new_value);
  //    if (old_value != -2)// && util::to_track(data_slice -> gpu_idx,
  //    new_value))
  //    {
  //        printf("%d\t %d\t %d\t Storing conflict: [%d] -> %p + %lld,
  //        old_value = [%d], "
  //            "offset1 = %lld, offset2 = %lld, blockIdx.x = %d, threadIdx.x =
  //            %d\n", "org_cp = %d, org_q_idx = %d, org_d_out = %p, org_offset1
  //            = %lld," "org_offset2 = %lld, org_blockIdx.x = %d,
  //            org_threadIdx.x = %d\n", data_slice -> gpu_idx, queue_index+1,
  //            checkpoint_num, new_value, d_out, (long long)offset, old_value,
  //            (long long)offset1, (long long)offset2, blockIdx.x,
  //            threadIdx.x); data_slice -> org_checkpoint[offset], data_slice
  //            -> org_queue_idx [offset], data_slice -> org_d_out     [offset],
  //            (long long)data_slice -> org_offset1   [offset],
  //            (long long)data_slice -> org_offset2   [offset],
  //            data_slice -> org_block_idx [offset],
  //            data_slice -> org_thread_idx[offset]);
  //    } else {
  //        data_slice -> org_checkpoint[offset] = checkpoint_num;
  //        data_slice -> org_d_out     [offset] = d_out         ;
  //        data_slice -> org_offset1   [offset] = offset1       ;
  //        data_slice -> org_offset2   [offset] = offset2       ;
  //        data_slice -> org_queue_idx [offset] = queue_index+1 ;
  //        data_slice -> org_block_idx [offset] = blockIdx.x    ;
  //        data_slice -> org_thread_idx[offset] = threadIdx.x   ;
  //    }
  //    if (util::to_track(data_slice -> gpu_idx, new_value) &&
  //        !util::pred_to_track(data_slice -> gpu_idx, new_value))
  //    {
  //        printf("%d\t %d\t %d\t Storing [%d] -> + %lld\n",
  //            data_slice -> gpu_idx, queue_index+1, checkpoint_num, new_value,
  //            (long long)offset);
  //    }
  //}
}
=======
    VertexId  new_value,
    VertexId *d_out,
    int       checkpoint_num,
    SizeT     offset1,
    SizeT     offset2,
    typename ProblemData::DataSlice *data_slice,
    VertexId  queue_index)
{
    SizeT offset = offset1 + offset2;
    //VertexId old_value = d_out[offset];
    //if (!TO_TRACK)
        util::io::ModifiedStore<ProblemData::QUEUE_WRITE_MODIFIER>::St(
            new_value, d_out + offset);
    //else {
    //    VertexId old_value = atomicCAS(d_out + offset, -2, new_value);
    //    if (old_value != -2)// && util::to_track(data_slice -> gpu_idx, new_value))
    //    {
    //        printf("%d\t %d\t %d\t Storing conflict: [%d] -> %p + %lld, old_value = [%d], "
    //            "offset1 = %lld, offset2 = %lld, blockIdx.x = %d, threadIdx.x = %d\n",
    //            "org_cp = %d, org_q_idx = %d, org_d_out = %p, org_offset1 = %lld,"
    //            "org_offset2 = %lld, org_blockIdx.x = %d, org_threadIdx.x = %d\n",
    //            data_slice -> gpu_idx, queue_index+1, checkpoint_num, new_value, d_out,
    //            (long long)offset, old_value, (long long)offset1,
    //            (long long)offset2, blockIdx.x, threadIdx.x);
    //            data_slice -> org_checkpoint[offset],
    //            data_slice -> org_queue_idx [offset],
    //            data_slice -> org_d_out     [offset],
    //            (long long)data_slice -> org_offset1   [offset],
    //            (long long)data_slice -> org_offset2   [offset],
    //            data_slice -> org_block_idx [offset],
    //            data_slice -> org_thread_idx[offset]);
    //    } else {
    //        data_slice -> org_checkpoint[offset] = checkpoint_num;
    //        data_slice -> org_d_out     [offset] = d_out         ;
    //        data_slice -> org_offset1   [offset] = offset1       ;
    //        data_slice -> org_offset2   [offset] = offset2       ;
    //        data_slice -> org_queue_idx [offset] = queue_index+1 ;
    //        data_slice -> org_block_idx [offset] = blockIdx.x    ;
    //        data_slice -> org_thread_idx[offset] = threadIdx.x   ;
    //    }
    //    if (util::to_track(data_slice -> gpu_idx, new_value) &&
    //        !util::pred_to_track(data_slice -> gpu_idx, new_value))
    //    {
    //        printf("%d\t %d\t %d\t Storing [%d] -> + %lld\n",
    //            data_slice -> gpu_idx, queue_index+1, checkpoint_num, new_value,
    //            (long long)offset);
    //    }
    //}
}*/
>>>>>>> 07c8340d

}  // namespace util
}  // namespace gunrock

// Leave this at the end of the file
// Local Variables:
// mode:c++
// c-file-style: "NVIDIA"
// End:<|MERGE_RESOLUTION|>--- conflicted
+++ resolved
@@ -21,14 +21,8 @@
 #define NUM_TO_TRACK 1
 #define MAX_GPU 0
 
-<<<<<<< HEAD
-template <typename VertexId>
-static __device__ __host__ __inline__ bool to_track(VertexId node) {
-  const VertexId node_to_track[] = {2131537, 13839597, 15173021};
-  if (!TO_TRACK)
-=======
 template <typename VertexT>
-__device__ __host__ __forceinline__ 
+__device__ __host__ __forceinline__
 bool isTracking(VertexT node) {
     const VertexT node_to_track[] = {
         11};
@@ -39,7 +33,6 @@
             if (node == node_to_track[i])
                 return true;
     }
->>>>>>> 07c8340d
     return false;
   else {
 #pragma unroll
@@ -442,47 +435,6 @@
   printf("\n");
 }
 
-<<<<<<< HEAD
-template <typename VertexId, typename SizeT, typename Value, typename T>
-void Track_Results(const Csr<VertexId, SizeT, Value>* graph, int num_gpus,
-                   T error_threshold, T* results, T* references,
-                   int* partition_table, VertexId** convertion_tables) {
-  SizeT nodes = graph->nodes;
-  if (references == NULL) return;
-  if (!TO_TRACK)
-    return;
-  else {
-    VertexId* markers = new VertexId[graph->nodes];
-    VertexId* track_nodes = new VertexId[NUM_TO_TRACK + 1];
-    SizeT* incoming_counter = new SizeT[NUM_TO_TRACK];
-    SizeT counter = 0;
-    VertexId** preds = new VertexId*[NUM_TO_TRACK];
-
-    for (VertexId dest = 0; dest < nodes; dest++)
-      if (to_track(-1, dest)) {
-        markers[dest] = counter;
-        track_nodes[counter] = dest;
-        incoming_counter[counter] = 0;
-        counter++;
-      } else
-        markers[dest] = NUM_TO_TRACK;
-
-    for (VertexId src = 0; src < nodes; src++)
-      for (SizeT j = graph->row_offsets[src]; j < graph->row_offsets[src + 1];
-           j++) {
-        VertexId dest = graph->column_indices[j];
-        VertexId dest_ = markers[dest];
-        if (dest_ == NUM_TO_TRACK) continue;
-        if (incoming_counter[dest_] == 0) {
-          preds[dest_] = new VertexId[1];
-        } else if (is_puer2(incoming_counter[dest_])) {
-          VertexId* temp_array = new VertexId[incoming_counter[dest_] * 2];
-          memcpy(temp_array, preds[dest_],
-                 sizeof(VertexId) * incoming_counter[dest_]);
-          delete[] preds[dest_];
-          preds[dest_] = temp_array;
-          temp_array = NULL;
-=======
 /*template <
     typename VertexId,
     typename SizeT,
@@ -558,7 +510,6 @@
                     partition_table, convertion_tables);
             }
             printf("\n");
->>>>>>> 07c8340d
         }
         preds[dest_][incoming_counter[dest_]] = src;
         incoming_counter[dest_]++;
@@ -600,12 +551,7 @@
       }
       printf("\n");
     }
-<<<<<<< HEAD
-  }
-}
-=======
 }*/
->>>>>>> 07c8340d
 
 // Output errors
 template <typename VertexId, typename SizeT, typename Value>
@@ -819,53 +765,6 @@
 
 /*template <typename VertexId, typename SizeT, typename ProblemData>
 static __device__ __forceinline__ void Store_d_out(
-<<<<<<< HEAD
-    VertexId new_value, VertexId* d_out, int checkpoint_num, SizeT offset1,
-    SizeT offset2, typename ProblemData::DataSlice* data_slice,
-    VertexId queue_index) {
-  SizeT offset = offset1 + offset2;
-  // VertexId old_value = d_out[offset];
-  // if (!TO_TRACK)
-  util::io::ModifiedStore<ProblemData::QUEUE_WRITE_MODIFIER>::St(
-      new_value, d_out + offset);
-  // else {
-  //    VertexId old_value = atomicCAS(d_out + offset, -2, new_value);
-  //    if (old_value != -2)// && util::to_track(data_slice -> gpu_idx,
-  //    new_value))
-  //    {
-  //        printf("%d\t %d\t %d\t Storing conflict: [%d] -> %p + %lld,
-  //        old_value = [%d], "
-  //            "offset1 = %lld, offset2 = %lld, blockIdx.x = %d, threadIdx.x =
-  //            %d\n", "org_cp = %d, org_q_idx = %d, org_d_out = %p, org_offset1
-  //            = %lld," "org_offset2 = %lld, org_blockIdx.x = %d,
-  //            org_threadIdx.x = %d\n", data_slice -> gpu_idx, queue_index+1,
-  //            checkpoint_num, new_value, d_out, (long long)offset, old_value,
-  //            (long long)offset1, (long long)offset2, blockIdx.x,
-  //            threadIdx.x); data_slice -> org_checkpoint[offset], data_slice
-  //            -> org_queue_idx [offset], data_slice -> org_d_out     [offset],
-  //            (long long)data_slice -> org_offset1   [offset],
-  //            (long long)data_slice -> org_offset2   [offset],
-  //            data_slice -> org_block_idx [offset],
-  //            data_slice -> org_thread_idx[offset]);
-  //    } else {
-  //        data_slice -> org_checkpoint[offset] = checkpoint_num;
-  //        data_slice -> org_d_out     [offset] = d_out         ;
-  //        data_slice -> org_offset1   [offset] = offset1       ;
-  //        data_slice -> org_offset2   [offset] = offset2       ;
-  //        data_slice -> org_queue_idx [offset] = queue_index+1 ;
-  //        data_slice -> org_block_idx [offset] = blockIdx.x    ;
-  //        data_slice -> org_thread_idx[offset] = threadIdx.x   ;
-  //    }
-  //    if (util::to_track(data_slice -> gpu_idx, new_value) &&
-  //        !util::pred_to_track(data_slice -> gpu_idx, new_value))
-  //    {
-  //        printf("%d\t %d\t %d\t Storing [%d] -> + %lld\n",
-  //            data_slice -> gpu_idx, queue_index+1, checkpoint_num, new_value,
-  //            (long long)offset);
-  //    }
-  //}
-}
-=======
     VertexId  new_value,
     VertexId *d_out,
     int       checkpoint_num,
@@ -915,7 +814,6 @@
     //    }
     //}
 }*/
->>>>>>> 07c8340d
 
 }  // namespace util
 }  // namespace gunrock
