--- conflicted
+++ resolved
@@ -14,8 +14,6 @@
 
 #include <stdio.h>
 #include <gunrock/util/error_utils.cuh>
-<<<<<<< HEAD
-=======
 
 namespace gunrock {
 namespace util {
@@ -33,35 +31,10 @@
     if (!to_print) return;
     PrintMsg(msg.c_str(), to_print, new_line);
 }
->>>>>>> 07c8340d
 
 /**
  * Displays error message in accordance with debug mode
  */
-<<<<<<< HEAD
-cudaError_t gunrock::util::GRError(cudaError_t error, const char *message,
-                                   const char *filename, int line, bool print) {
-  if (error && print) {
-    int gpu;
-    cudaGetDevice(&gpu);
-    fprintf(stderr, "[%s, %d @ gpu %d] %s (CUDA error %d: %s)\n", filename,
-            line, gpu, message, error, cudaGetErrorString(error));
-    fflush(stderr);
-  }
-  return error;
-}
-
-cudaError_t gunrock::util::GRError(cudaError_t error, std::string message,
-                                   const char *filename, int line, bool print) {
-  if (error && print) {
-    int gpu;
-    cudaGetDevice(&gpu);
-    fprintf(stderr, "[%s, %d @ gpu %d] %s (CUDA error %d: %s)\n", filename,
-            line, gpu, message.c_str(), error, cudaGetErrorString(error));
-    fflush(stderr);
-  }
-  return error;
-=======
 cudaError_t GRError(
     cudaError_t error,
     const char *message,
@@ -92,39 +65,12 @@
         fflush(stderr);
     }
     return error;
->>>>>>> 07c8340d
 }
 
 /**
  * Checks and resets last CUDA error.  If set, displays last error message in
  * accordance with debug mode.
  */
-<<<<<<< HEAD
-cudaError_t gunrock::util::GRError(const char *message, const char *filename,
-                                   int line, bool print) {
-  cudaError_t error = cudaGetLastError();
-  if (error && print) {
-    int gpu;
-    cudaGetDevice(&gpu);
-    fprintf(stderr, "[%s, %d @ gpu %d] %s (CUDA error %d: %s)\n", filename,
-            line, gpu, message, error, cudaGetErrorString(error));
-    fflush(stderr);
-  }
-  return error;
-}
-
-cudaError_t gunrock::util::GRError(std::string message, const char *filename,
-                                   int line, bool print) {
-  cudaError_t error = cudaGetLastError();
-  if (error && print) {
-    int gpu;
-    cudaGetDevice(&gpu);
-    fprintf(stderr, "[%s, %d @ gpu %d] %s (CUDA error %d: %s)\n", filename,
-            line, gpu, message.c_str(), error, cudaGetErrorString(error));
-    fflush(stderr);
-  }
-  return error;
-=======
 cudaError_t GRError(
     const char *message,
     const char *filename,
@@ -155,23 +101,11 @@
         fflush(stderr);
     }
     return error;
->>>>>>> 07c8340d
 }
 
 /**
  * Displays error message in accordance with debug mode
  */
-<<<<<<< HEAD
-cudaError_t gunrock::util::GRError(cudaError_t error, bool print) {
-  if (error && print) {
-    int gpu;
-    cudaGetDevice(&gpu);
-    fprintf(stderr, "[@ gpu %d] (CUDA error %d: %s)\n", gpu, error,
-            cudaGetErrorString(error));
-    fflush(stderr);
-  }
-  return error;
-=======
 cudaError_t GRError(
     cudaError_t error,
     bool print)
@@ -183,29 +117,12 @@
         fflush(stderr);
     }
     return error;
->>>>>>> 07c8340d
 }
 
 /**
  * Checks and resets last CUDA error.  If set, displays last error message in
  * accordance with debug mode.
  */
-<<<<<<< HEAD
-cudaError_t gunrock::util::GRError(bool print) {
-  cudaError_t error = cudaGetLastError();
-  if (error && print) {
-    int gpu;
-    cudaGetDevice(&gpu);
-    fprintf(stderr, "[@ gpu %d] (CUDA error %d: %s)\n", gpu, error,
-            cudaGetErrorString(error));
-    fflush(stderr);
-  }
-  return error;
-}
-
-std::string gunrock::util::GetErrorString(gunrock::util::gunrockError_t error) {
-  switch (error) {
-=======
 cudaError_t GRError(
     bool print)
 {
@@ -222,27 +139,12 @@
 std::string GetErrorString(gunrock::util::gunrockError_t error)
 {
     switch (error) {
->>>>>>> 07c8340d
     case gunrock::util::GR_UNSUPPORTED_INPUT_DATA:
       return "unsupported input data";
     default:
       return "unknown error";
   }
 }
-<<<<<<< HEAD
-gunrock::util::gunrockError_t gunrock::util::GRError(
-    gunrock::util::gunrockError_t error, std::string message,
-    const char *filename, int line, bool print) {
-  if (error && print) {
-    int gpu;
-    cudaGetDevice(&gpu);
-    fprintf(stderr, "[%s, %d @ gpu %d] %s Gunrock error: %s.\n", filename, line,
-            gpu, message.c_str(), GetErrorString(error).c_str());
-    fflush(stderr);
-  }
-  return error;
-}
-=======
 gunrockError_t GRError(
     gunrock::util::gunrockError_t error,
     std::string message,
@@ -266,5 +168,4 @@
 // Local Variables:
 // mode:c++
 // c-file-style: "NVIDIA"
-// End:
->>>>>>> 07c8340d
+// End: