// ----------------------------------------------------------------
// Gunrock -- Fast and Efficient GPU Graph Library
// ----------------------------------------------------------------
// This source code is distributed under the terms of LICENSE.TXT
// in the root directory of this source distribution.
// ----------------------------------------------------------------

/**
 * @file
 * metis_partitioner.cuh
 *
 * @brief linkage to metis partitioner
 */

#pragma once

#ifdef METIS_FOUND
  #include <metis.h>
#endif

#include <gunrock/app/partitioner_base.cuh>
#include <gunrock/util/error_utils.cuh>

namespace gunrock {
namespace app {
namespace metisp {

template <
    typename VertexId,
    typename SizeT,
    typename Value/*,
    bool     ENABLE_BACKWARD = false,
    bool     KEEP_ORDER      = false,
    bool     KEEP_NODE_NUM   = false*/>
<<<<<<< HEAD
struct MetisPartitioner : PartitionerBase<VertexId,SizeT,Value/*, 
=======
struct MetisPartitioner : PartitionerBase<VertexId,SizeT,Value/*,
>>>>>>> 8d96e246
    ENABLE_BACKWARD, KEEP_ORDER, KEEP_NODE_NUM*/>
{
    typedef PartitionerBase<VertexId, SizeT, Value> BasePartitioner;
    typedef Csr<VertexId,SizeT,Value> GraphT;

    // Members
    float *weitage;

    // Methods
    /*MetisPartitioner()
    {
        weitage=NULL;
    }*/

    MetisPartitioner(
        const  GraphT &graph,
        int    num_gpus,
        float *weitage = NULL,
        bool   _enable_backward = false,
        bool   _keep_order      = false,
        bool   _keep_node_num   = false) :
        BasePartitioner(
            _enable_backward,
            _keep_order,
            _keep_node_num)
    {
        Init2(graph,num_gpus,weitage);
    }

    void Init2(
        const GraphT &graph,
        int num_gpus,
        float *weitage)
    {
        this->Init(graph,num_gpus);
        this->weitage=new float[num_gpus+1];
        if (weitage==NULL)
            for (int gpu=0;gpu<num_gpus;gpu++) this->weitage[gpu]=1.0f/num_gpus;
        else {
            float sum=0;
            for (int gpu=0;gpu<num_gpus;gpu++) sum+=weitage[gpu];
            for (int gpu=0;gpu<num_gpus;gpu++) this->weitage[gpu]=weitage[gpu]/sum;
        }
        for (int gpu=0;gpu<num_gpus;gpu++) this->weitage[gpu+1]+=this->weitage[gpu];
    }

    ~MetisPartitioner()
    {
        if (weitage!=NULL)
        {
            delete[] weitage;weitage=NULL;
        }
    }

    cudaError_t Partition(
        GraphT*    &sub_graphs,
        int**      &partition_tables,
        VertexId** &convertion_tables,
        VertexId** &original_vertexes,
        //SizeT**    &in_offsets,
        SizeT**    &in_counter,
        SizeT**    &out_offsets,
        SizeT**    &out_counter,
        SizeT**    &backward_offsets,
        int**      &backward_partitions,
        VertexId** &backward_convertions,
        float      factor = -1,
        int        seed   = -1)
    {
        cudaError_t retval = cudaSuccess;
        //typedef idxtype idx_t;
        idx_t       nodes  = this->graph->nodes;
        idx_t       edges  = this->graph->edges;
        idx_t       ngpus  = this->num_gpus;
        idx_t       ncons  = 1;
        idx_t       objval;
        idx_t*      tpartition_table = new idx_t[nodes];//=this->partition_tables[0];
        idx_t*      trow_offsets     = new idx_t[nodes+1];
        idx_t*      tcolumn_indices  = new idx_t[edges];

        for (idx_t node = 0; node <= nodes; node++)
            trow_offsets[node] = this->graph->row_offsets[node];
        for (idx_t edge = 0; edge < edges; edge++)
            tcolumn_indices[edge] = this->graph->column_indices[edge];

#ifdef METIS_FOUND
      {
        //int Status =
                METIS_PartGraphKway(
                    &nodes,                      // nvtxs  : the number of vertices in the graph
                    &ncons,                      // ncon   : the number of balancing constraints
                    trow_offsets,                // xadj   : the adjacency structure of the graph
                    tcolumn_indices,             // adjncy : the adjacency structure of the graph
                    NULL,                        // vwgt   : the weights of the vertices
                    NULL,                        // vsize  : the size of the vertices
                    NULL,                        // adjwgt : the weights of the edges
                    &ngpus,                      // nparts : the number of parts to partition the graph
                    NULL,                        // tpwgts : the desired weight for each partition and constraint
                    NULL,                        // ubvec  : the allowed load imbalance tolerance 4 each constraint
                    NULL,                        // options: the options
                    &objval,                     // objval : the returned edge-cut or the total communication volume
                    tpartition_table);           // part   : the returned partition vector of the graph

        for (SizeT i=0;i<nodes;i++) this->partition_tables[0][i]=tpartition_table[i];
        delete[] tpartition_table; tpartition_table = NULL;
        delete[] trow_offsets    ; trow_offsets     = NULL;
        delete[] tcolumn_indices ; tcolumn_indices  = NULL;

        retval = this->MakeSubGraph();
        sub_graphs           = this->sub_graphs;
        partition_tables     = this->partition_tables;
        convertion_tables    = this->convertion_tables;
        original_vertexes    = this->original_vertexes;
        //in_offsets           = this->in_offsets;
        in_counter           = this->in_counter;
        out_offsets          = this->out_offsets;
        out_counter          = this->out_counter;
        backward_offsets     = this->backward_offsets;
        backward_partitions  = this->backward_partitions;
        backward_convertions = this->backward_convertions;

      }
#else
      {
        const char * str = "Metis was not found during installation, therefore metis partitioner cannot be used.";
        retval = util::GRError(cudaErrorUnknown, str, __FILE__, __LINE__);
      } // METIS_FOUND
#endif
        return retval;
    }
};

} //namespace metisp
} //namespace app
} //namespace gunrock

// Leave this at the end of the file
// Local Variables:
// mode:c++
// c-file-style: "NVIDIA"
// End:<|MERGE_RESOLUTION|>--- conflicted
+++ resolved
@@ -32,11 +32,7 @@
     bool     ENABLE_BACKWARD = false,
     bool     KEEP_ORDER      = false,
     bool     KEEP_NODE_NUM   = false*/>
-<<<<<<< HEAD
 struct MetisPartitioner : PartitionerBase<VertexId,SizeT,Value/*, 
-=======
-struct MetisPartitioner : PartitionerBase<VertexId,SizeT,Value/*,
->>>>>>> 8d96e246
     ENABLE_BACKWARD, KEEP_ORDER, KEEP_NODE_NUM*/>
 {
     typedef PartitionerBase<VertexId, SizeT, Value> BasePartitioner;
